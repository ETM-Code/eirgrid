--- conflicted
+++ resolved
@@ -165,11 +165,7 @@
     Ok(output)
 }
 
-<<<<<<< HEAD
-fn find_best_action(map: &Map, year: u32, action_weights: &ActionWeights) -> Result<GridAction, Box<dyn Error + Send + Sync>> {
-=======
 fn find_best_action(map: &Map, year: u32, action_weights: &ActionWeights) -> Result<GridAction, std::io::Error> { //NOTE oho we dont want this, we're learning not assuming
->>>>>>> dc9a34bb
     let mut best_action = None;
     let mut best_improvement = f64::NEG_INFINITY;
     let mut best_state = None;
@@ -348,28 +344,17 @@
                 }
             }
         },
-<<<<<<< HEAD
-        GridAction::AdjustOperation(id, percentage) => {
-            let constraints = map.get_generator_constraints().clone();
-            if let Some(generator) = map.get_generator_mut(id) {
-=======
         GridAction::AdjustOperation(id, percentage) => { //NOTE we should do this for the highest CO2 generstor when surpassing usage
             // Find the generator and adjust its operation percentage
             if let Some(generator) = map.generators.iter_mut().find(|g| g.get_id() == id) {
->>>>>>> dc9a34bb
                 if generator.is_active() {
                     generator.adjust_operation(*percentage, &constraints);
                 }
             }
         },
-<<<<<<< HEAD
-        GridAction::AddCarbonOffset(offset_type) => {
-            let offset_size = rand::thread_rng().gen_range(100.0..1000.0);
-=======
         GridAction::AddCarbonOffset(offset_type) => { //NOTE Add carbon credit purchase
             // Create and add a new carbon offset project
             let offset_size = rand::thread_rng().gen_range(100.0..1000.0); // Size in hectares or capture capacity
->>>>>>> dc9a34bb
             let base_efficiency = rand::thread_rng().gen_range(0.7..0.95);
             
             let location = Coordinate::new(
@@ -399,14 +384,9 @@
             
             map.add_carbon_offset(offset);
         },
-<<<<<<< HEAD
-        GridAction::CloseGenerator(id) => {
-            if let Some(generator) = map.get_generator_mut(id) {
-=======
         GridAction::CloseGenerator(id) => { //NOTE allow closing fossil fuel plants
             // Find the generator and close it
             if let Some(generator) = map.generators.iter_mut().find(|g| g.get_id() == id) {
->>>>>>> dc9a34bb
                 if generator.is_active() {
                     let age = year - generator.commissioning_year;
                     let min_age = match generator.get_generator_type() {
@@ -427,8 +407,6 @@
     Ok(())
 }
 
-<<<<<<< HEAD
-=======
 fn find_best_generator_location(map: &Map, gen_type: &GeneratorType, gen_size: u8, year: u32) -> Option<Coordinate> {
     // Implementation to find best location based on public opinion
     // This would need to sample various locations and evaluate public opinion
@@ -439,7 +417,6 @@
     Some(Coordinate::new(50000.0, 50000.0))
 }
 
->>>>>>> dc9a34bb
 fn calculate_average_opinion(map: &Map, year: u32) -> f64 {
     let mut total_opinion = 0.0;
     let mut count = 0;
